--- conflicted
+++ resolved
@@ -828,33 +828,10 @@
                     other.unitcell[ax], self.unitcell[ax], eps
                 )
 
-<<<<<<< HEAD
-        # Apply tiling
+            tile1[ax],tile2[ax] = psuedo_rational_tiling(self.unitcell[ax],other.unitcell[ax],eps)
+        
         new = new.tile(*tile1)
         other_ = other_.tile(*tile2)
-
-        # Save the dimensions of the new crystal to apply to the atomic
-        # coordinates later
-        tiled_zdim = new.unitcell[axis]
-=======
-            # factor = self.unitcell[ax] / other.unitcell[ax]
-            # tile = [0, 0, 0]
-
-            tile1[ax],tile2[ax] = psuedo_rational_tiling(self.unitcell[ax],other.unitcell[ax],eps)
-            # if factor > 1:
-            #     tile[ax] = int(factor)
-            #     other_ = other_.tile(*tile)
-            # elif factor < 1:
-            #     tile[ax] = int(1 / factor)
-            #     new = new.tile(*tile)
-        new = new.tile(*tile1)
-        other_ = other_.tile(*tile2)
-
-        # axes = np.arange(3) != axis
-        # assert np.all(
-        #     np.abs(new.unitcell[axes] - other_.unitcell[axes]) < eps
-        # ), "Crystal axes mismatch"
->>>>>>> 0663d820
 
         # Update the thickness of the resulting
         # crystal object.
